--- conflicted
+++ resolved
@@ -41,16 +41,10 @@
  */
 class DEMDdiscretizer private (val data: RDD[LabeledPoint]) extends Serializable with Logging {
 
-<<<<<<< HEAD
-  private val logOfBase = (base: Int, num: Int) => math.log(num) / math.log(base)
-
-  private case class Feature(id: Int, var size: Int)
-=======
   private case class Feature(id: Int, init: Int, end: Int) {
     def size = end - init + 1
   }  
   
->>>>>>> 7440f6c5
   private val isBoundary = (f1: Array[Long], f2: Array[Long]) => {
     (f1, f2).zipped.map(_ + _).filter(_ != 0).size > 1
   }
@@ -247,12 +241,7 @@
       nGeneticEval: Int,
       alpha: Float,
       samplingRate: Float,
-<<<<<<< HEAD
-      votingThreshold: Float,
-      reductionRate: Float) = {
-=======
       votingThreshold: Int) = {
->>>>>>> 7440f6c5
     
     if (data.getStorageLevel == StorageLevel.NONE) {
       logWarning("The input data is not directly cached, which may hurt performance if its"
@@ -280,19 +269,6 @@
       "No continous attribute in the dataset")
     
     val boundaryPairs = computeBoundaryPoints(nFeatures, contVars, labels2Int, 
-<<<<<<< HEAD
-        classDistrib.toMap, nLabels, isDense).groupByKey().cache()
-        
-    val pointsMatrix = new Array[Array[Float]](nFeatures)
-    val chromoMatrix = new Array[Array[Boolean]](nFeatures)
-    val boundaryMatrix = boundaryPairs.mapValues(_.toArray.sorted).collect()
-    for((i, a) <- boundaryMatrix) { pointsMatrix(i) = a; chromoMatrix(i) = Array.fill[Boolean](a.size)(true)}
-    var bChromoMatrix = sc.broadcast(chromoMatrix)
-
-    var featInfoBySize = boundaryPairs.map({case (id, it) => new Feature(id, it.size)})
-      .collect().sortBy(-_.size) // sorted in descending order
-    val nBoundPoints = featInfoBySize.map(_.size).sum
-=======
         classDistrib.toMap, nLabels, isDense).cache()
       
     // Order the boundary points by size and by id to yield the vector of features
@@ -313,164 +289,18 @@
     val bBoundaryPoints = sc.broadcast(boundaryPoints)
     var bigChromosome = Array.fill(nBoundPoints)(true)
     var bBigChromosome = sc.broadcast(bigChromosome)    
->>>>>>> 7440f6c5
 
     /** Compute numerical variables to control the number of chunks and chromosome partitions **/
     val nPart = data.partitions.size
     val defChPartSize = nBoundPoints / nPart    
-    // The largest feature should not be split in several parts
+    // The largest feature should not be splitted in several parts
     val maxChPartSize = math.max(featInfoBySize(0).size, defChPartSize)
     // Compute the factor of multivariety according to the final size
     val multiVariateFactor = math.max(userFactor, maxChPartSize.toFloat / defChPartSize)
     val chPartSize = multiVariateFactor * defChPartSize
-    var nChPart = (nBoundPoints / chPartSize).toInt    
-    val nred = logOfBase((1 / reductionRate).toInt, nChPart).toInt
-    var nChPartFloat = nChPart.toFloat
+    val nChPart = (nBoundPoints / chPartSize).toInt
     
     /** Print some information about the final configuration **/
-<<<<<<< HEAD
-    println(s"Total number of boundary points: $nBoundPoints")
-    println(s"Total number of data partitions: $nPart")
-    println(s"Final Multivariate Factor: $multiVariateFactor")
-    println("Maximum feature size: " + featInfoBySize(0).size)
-    println(s"Default number of boundary points by partition: $defChPartSize")
-    println(s"Final number of chromosome partitions: $nChPart")
-    println(s"Final size by chromosome partition: $chPartSize")
-    println(s"Number of reduction phases: $nred")
-
-    val comb = 0    
-    //for(comb <- 0 until nMultiVariateEval) {
-      while(nChPart > 1) {
-    
-        /** Divide the chromosome into chunks of features, using different combinations (multivar. eval.) **/
-        val chromChunks =  divideChromosome(featInfoBySize, nMultiVariateEval, nChPart)
-        val bChromChunks = sc.broadcast(chromChunks)
-        val firstChunk = bChromChunks.value(0)
-    
-        println("first chromChunks: " + firstChunk.map(_.map(_.id)).mkString(","))
-        println("Size by chunk: " + firstChunk.map(_.size).mkString(","))
-        println("Sum by chunk: " + firstChunk.map(_.map(_.size).sum).mkString(","))
-          // Defined the correspondence between the partitions and the chromosome partitions
-        val partitionOrder = Random.shuffle((0 until nChPart).toVector)
-        
-        // Start the map partition phase
-        val fractions = classDistrib.map({ case (k, v) => k.toDouble -> samplingRate.toDouble})
-        val evolvChrom = data.map(lp => lp.label -> lp).sampleByKey(withReplacement = false, fractions, seed)
-          .map(_._2).mapPartitionsWithIndex({ (index, it) =>  
-          
-            val chID = partitionOrder(index % nChPart)
-            val chunk = bChromChunks.value(comb)(chID)
-            val sumsize = chunk.map(_.size).sum
-            
-            // Create a data matrix for each partition
-            val datapart = it.toArray.map({ lp =>
-              var sample = new Array[Float](chunk.length + 1)
-              (0 until chunk.length).map({i => sample(i) = lp.features(chunk(i).id).toFloat})
-              sample(chunk.length) = lp.label.toFloat // class
-              sample
-            })
-            
-            if(datapart.length > 0) {
-              // Compute the single chromosome and the sequence of cut points for each chunk
-              val initialChr = Array.fill[Boolean](sumsize)(true)
-              var indc = 0 
-              chunk.map({ f =>
-                chromoMatrix(f.id).copyToArray(initialChr, indc)
-                indc = indc + f.size
-              })       
-              
-              val cutPoints = chunk.map(_.id).map(pointsMatrix).toArray
-              
-              // Apply the discretizer here!
-              //logInfo(s"Applying discretizer in partition $index")
-              val disc = new EMD(datapart, cutPoints, Array(initialChr), alpha, 
-                  nGeneticEval / nred, classDistrib.size, nChPart != 1, reductionRate)
-              disc.runAlgorithm()
-
-              val fitness = disc.getBestFitness
-              val ind = disc.getBestIndividual
-              val cp = disc.getReducedPoints
-              val err = disc.getBestError
-              val csize = disc.getCurrentSize
-              //println("Best error: " + 
-              //println("Best error: " + fitness)
-              //println("Best current size: " + disc.getCurrentSize())
-              //println("Best n selected: " + disc.getBestIndividual().filter(_ == 1).length)
-              
-              Array((chID, (ind, err, csize))).toIterator
-              //Array((chID, (Array.fill(sumsize)(false), .0f))).toIterator      
-            } else {
-               Iterator.empty 
-            }
-          })          
-          
-          val result = if(nChPart > 1) {
-            evolvChrom.mapValues({ case (a, e, s) => 
-              val ca = new Array[Int](a.length)
-              (0 until a.length).map(i => ca(i) = if(a(i)) 1 else 0)
-              (ca, 1, e, s)
-            }).reduceByKey({case ((a1, c1, e1, s1), (a2, c2, e2, s2)) => 
-              ((a1, a2).zipped.map(_ + _), c1 + c2, e1, s1)
-            }).mapValues({ case (a, c, e, s) =>
-              val th = c * votingThreshold
-              val ba = a.zipWithIndex.sortBy(-_._1).slice(0, a.length / 2)
-                .map(t => if(t._1 >= th) (t._2, true) else (t._2, false))
-              (ba, e, s)
-            }).collect()
-            
-          } else {
-            evolvChrom.mapValues({ t => (t._1.zipWithIndex.map(_.swap), t._2, t._3)}).reduceByKey({case (t1, t2) =>
-              if(t1._2 < t2._2) t1 else t2
-            }).collect()
-          }         
-            
-          // Copy the partial results to the big chromosome
-          //println(s"Result for local: $nleval, multiVar: $comb - " + result.sortBy(_._1).mkString("\n"))
-          for ((chID, (arr, e, s)) <- result) {
-            val nselect = arr.filter(_._2 == true).length            
-            println(s"$chID chr - error: $e, nselect: $nselect, size: $s")
-            var acc = chromChunks(0)(chID)(0).size
-            var j = 0
-            var i = 0
-            var newpoints = scala.collection.mutable.ArrayBuffer.empty[Float]
-            var newchr = scala.collection.mutable.ArrayBuffer.empty[Boolean]            
-            for((id, sel) <- arr){
-              if(id >= acc) {                
-                pointsMatrix(chromChunks(0)(chID)(j).id) = newpoints.toArray
-                chromoMatrix(chromChunks(0)(chID)(j).id) = newchr.toArray                
-                newpoints = scala.collection.mutable.ArrayBuffer.empty[Float]
-                newchr = scala.collection.mutable.ArrayBuffer.empty[Boolean]  
-                j = j + 1
-                i = 0
-                acc = acc + chromChunks(0)(chID)(j).size          
-              } else {
-                newpoints += pointsMatrix(chromChunks(0)(chID)(j).id)(i)
-                newchr += sel     
-                i = i + 1
-              }
-            }
-            pointsMatrix(chromChunks(0)(chID)(j).id) = newpoints.toArray
-            chromoMatrix(chromChunks(0)(chID)(j).id) = newchr.toArray
-          }
-          nChPartFloat = nChPartFloat * reductionRate
-          nChPart = nChPartFloat.toInt
-          featInfoBySize.map({feat => feat.size = pointsMatrix(feat.id).size})
-          featInfoBySize = featInfoBySize.sortBy(-_.size)
-        //}      
-    }
-    
-    // Update the full list features with the thresholds calculated
-    val thresholds = Array.fill[Array[Float]](nFeatures)(Array.empty[Float])
-    (0 until chromoMatrix.length).map{ i =>
-      val ths = chromoMatrix(i)
-      if (ths != null) {
-        thresholds(i) = if(ths.length > 0) {
-          val arr = ArrayBuffer.empty[Float]
-          (0 until ths.length).map { j => if(ths(j)) arr += pointsMatrix(i)(j)}
-          arr.toArray
-        } else {
-          Array(Float.PositiveInfinity) 
-=======
     logInfo(s"Total number of boundary points: $nBoundPoints")
     logInfo(s"Total number of data partitions: $nPart")
     logInfo("Number of points for the biggest feature: " + featInfoBySize(0).size)
@@ -569,9 +399,8 @@
         (feat.init to feat.end).map(ind => if(bigChromosome(ind)) arr += boundaryPoints(ind))
         if(arr.length > 0) {
           thresholds(feat.id) = arr.toArray
->>>>>>> 7440f6c5
         }
-      }
+      })
     }
     
     new DiscretizerModel(thresholds)
@@ -604,15 +433,8 @@
       alpha: Float = .7f,
       multiVariateFactor: Int = 1,
       samplingRate: Float = .1f,
-<<<<<<< HEAD
-      votingThreshold: Float = .25f,
-      reductionRate: Float = .5f) = {
-    new DEMDdiscretizer(input).runAll(contFeaturesIndexes, nChr, 
-        multiVariateFactor, nGeneticEval, alpha, nMultiVariateEval, samplingRate, votingThreshold, reductionRate)
-=======
       votingThreshold: Int = 100) = {
     new DEMDdiscretizer(input).runAll(contFeaturesIndexes, nChr, 
         multiVariateFactor, nGeneticEval, alpha, samplingRate, votingThreshold)
->>>>>>> 7440f6c5
   }
 }